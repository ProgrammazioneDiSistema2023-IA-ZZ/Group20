use criterion::{black_box, criterion_group, Criterion};
use onnx_runtime::onnx_format::ModelProto;
<<<<<<< HEAD
use onnx_runtime::prepare::{postprocessing, preprocessing};
use onnx_runtime::providers::ParNaiveProvider;
=======
use onnx_runtime::service::prepare::postprocessing;
use onnx_runtime::service::prepare::preprocessing;
>>>>>>> d8bb383c
use onnx_runtime::service::Config;
use onnx_runtime::service::Service;
use onnx_runtime::tensor::TensorData;
use prost::Message;
use std::{fs::File, io::Read, time::Duration};

fn bench_with_cat_image(c: &mut Criterion) {
    let mut group = c.benchmark_group("Runtime");
    group.sample_size(10);
    group.measurement_time(Duration::from_secs(100));
    group.bench_function("Cat resnet", move |b| {
        b.iter(|| run_with_cat_image(black_box("resnet18-v2-7"), 1))
    });
    group.bench_function("Cat mobilenet", move |b| {
        b.iter(|| run_with_cat_image(black_box("mobilenetv2-7"), 1))
    });
    group.finish();
}

<<<<<<< HEAD
fn bench_with_cat_image_4(c: &mut Criterion) {
    let mut group = c.benchmark_group("Runtime");
    group.sample_size(10);
    group.measurement_time(Duration::from_secs(100));
    group.bench_function("Cat resnet 4", move |b| {
        b.iter(|| run_with_cat_image(black_box("resnet18-v2-7"), 4))
    });
    group.bench_function("Cat mobilenet 4", move |b| {
        b.iter(|| run_with_cat_image(black_box("mobilenetv2-7"), 4))
    });
    group.finish();
}

fn bench_with_cat_image_2(c: &mut Criterion) {
    let mut group = c.benchmark_group("Runtime");
    group.sample_size(10);
    group.measurement_time(Duration::from_secs(100));
    group.bench_function("Cat resnet 2", move |b| {
        b.iter(|| run_with_cat_image(black_box("resnet18-v2-7"), 2))
    });
    group.bench_function("Cat mobilenet 2", move |b| {
        b.iter(|| run_with_cat_image(black_box("mobilenetv2-7"), 2))
    });
    group.finish();
}

fn run_with_cat_image(model_name: &str, num_threads: usize) -> ndarray::Array1<f32> {
=======
fn run_with_cat_image(model_name: &str) -> ndarray::Array2<f32> {
>>>>>>> d8bb383c
    let image = image::open("tests/images/siamese-cat.jpg").unwrap();
    let preprocessed_image = preprocessing(&image);

    let model_proto = read_model_proto(format!("tests/models/{}.onnx", model_name).as_str());
    let config = Config { num_threads };
    let service = Service::new(model_proto, config);
    let input_parameters = vec![("N".to_string(), 1_usize)];
    let result = service
        .run_with_provider::<ParNaiveProvider>(preprocessed_image.into_dyn(), input_parameters)
        .unwrap();
    let TensorData::Float(result) = result else {
        panic!("Invalid result type")
    };
    let result = result.into_dimensionality::<ndarray::Ix2>().unwrap();
    postprocessing(result)
}

fn read_model_proto(path: &str) -> ModelProto {
    let mut buffer = Vec::new();
    let mut file = File::open(path).unwrap();
    file.read_to_end(&mut buffer).unwrap();

    ModelProto::decode(buffer.as_slice()).unwrap()
}

criterion_group!(
    runtime,
    bench_with_cat_image,
    bench_with_cat_image_2,
    bench_with_cat_image_4
);<|MERGE_RESOLUTION|>--- conflicted
+++ resolved
@@ -1,14 +1,9 @@
 use criterion::{black_box, criterion_group, Criterion};
 use onnx_runtime::onnx_format::ModelProto;
-<<<<<<< HEAD
-use onnx_runtime::prepare::{postprocessing, preprocessing};
 use onnx_runtime::providers::ParNaiveProvider;
-=======
-use onnx_runtime::service::prepare::postprocessing;
-use onnx_runtime::service::prepare::preprocessing;
->>>>>>> d8bb383c
-use onnx_runtime::service::Config;
-use onnx_runtime::service::Service;
+use onnx_runtime::service::prepare::{postprocessing, preprocessing};
+use onnx_runtime::service::utility::read_model_proto;
+use onnx_runtime::service::{Config, Service};
 use onnx_runtime::tensor::TensorData;
 use prost::Message;
 use std::{fs::File, io::Read, time::Duration};
@@ -26,7 +21,6 @@
     group.finish();
 }
 
-<<<<<<< HEAD
 fn bench_with_cat_image_4(c: &mut Criterion) {
     let mut group = c.benchmark_group("Runtime");
     group.sample_size(10);
@@ -53,10 +47,7 @@
     group.finish();
 }
 
-fn run_with_cat_image(model_name: &str, num_threads: usize) -> ndarray::Array1<f32> {
-=======
-fn run_with_cat_image(model_name: &str) -> ndarray::Array2<f32> {
->>>>>>> d8bb383c
+fn run_with_cat_image(model_name: &str, num_threads: usize) -> ndarray::Array2<f32> {
     let image = image::open("tests/images/siamese-cat.jpg").unwrap();
     let preprocessed_image = preprocessing(&image);
 
@@ -74,14 +65,6 @@
     postprocessing(result)
 }
 
-fn read_model_proto(path: &str) -> ModelProto {
-    let mut buffer = Vec::new();
-    let mut file = File::open(path).unwrap();
-    file.read_to_end(&mut buffer).unwrap();
-
-    ModelProto::decode(buffer.as_slice()).unwrap()
-}
-
 criterion_group!(
     runtime,
     bench_with_cat_image,
