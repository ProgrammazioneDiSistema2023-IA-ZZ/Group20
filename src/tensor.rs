--- conflicted
+++ resolved
@@ -106,21 +106,13 @@
             })
             .collect::<TensorParametrizedShape>();
 
-<<<<<<< HEAD
-        Tensor::Graph(dimensions, None)
-=======
         Tensor::InOut(dimensions, None)
->>>>>>> defbe61b
     }
 }
 
 impl Tensor {
     pub fn is_parametrized_io(&self) -> bool {
-<<<<<<< HEAD
-        if let Tensor::Graph(dims, _) = self {
-=======
         if let Tensor::InOut(dims, _) = self {
->>>>>>> defbe61b
             dims.iter().any(|x| x.is_parametrized())
         } else {
             false
@@ -212,29 +204,6 @@
     fn new_dyn(data: ArrayD<T>) -> TensorData;
 }
 
-pub trait TensorDataIntoDimensionality<T>
-where
-    T: TypeToTensorDataType + Copy,
-{
-    fn into_dimensionality<D>(self) -> ArrayBase<OwnedRepr<T>, D>
-    where
-        D: ndarray::Dimension;
-}
-
-pub trait TensorDataIntoRawData<T>
-where
-    T: TypeToTensorDataType + Copy,
-{
-    fn into_raw_data(self) -> Vec<u8>;
-}
-
-pub trait DynamicTensorData<T>
-where
-    T: TypeToTensorDataType + Copy,
-{
-    fn new_dyn(data: ArrayD<T>) -> TensorData;
-}
-
 /// Trait used to map Rust types to ONNX types (for example `f32` is mapped to `Float`)
 pub trait TypeToTensorDataType {
     /// Return the ONNX type for a Rust type
@@ -440,10 +409,6 @@
                 }
             }
         }
-<<<<<<< HEAD
-
-=======
->>>>>>> defbe61b
         //implement dynamic conversion from TensorData to ndarray
         impl DynamicTensorData<$type_> for TensorData {
             fn new_dyn(data: ArrayD<$type_>) -> TensorData {
