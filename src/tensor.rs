//! # Tensor utilities
//!
//! This module contains utilities to deal with dynamic ONNX tensors.
//!
//! The main struct is [`Tensor`], which contains the name of the tensor and its data.
//! The data is stored in the [`TensorData`] enum, which contains the actual array with generic element data type.
use ndarray::{ArrayD, IxDyn};
use num_derive::{FromPrimitive, ToPrimitive};
use num_traits::FromPrimitive;

use crate::onnx_format::tensor_shape_proto::dimension::Value as TensorDimProto;
use crate::onnx_format::type_proto::Value as ValueTypeProto;

<<<<<<< HEAD
#[derive(Debug, Clone)]
pub struct Tensor {
    pub name: String,
    pub data: TensorData,
=======
use crate::onnx_format::{TensorProto, TensorShapeProto, ValueInfoProto};

pub type TensorParametrizedShape = Vec<GraphDimension>;

/// Enum representing the different types of tensors in ONNX.
///
/// ONNX uses different types of tensors according to what the tensor is used for:
/// - **statically sized**: have a known shape prior to the model execution and known constant values prior to execution.
/// These are used for attributes and initializers tensors.
/// We'll refer to them as **constant tensors**.
/// - **graph input/output tensors**: *partially* know its shape and have an unknown data type prior to execution. Its values are fed or fetched during execution.
/// This is a tricky one, because the shape is not fully known on the model definition, but it is known before the model execution.
/// This is because the shape is defined by the input data. We'll refer to them as **graph tensors**.
/// - **dynamically sized tensors**: have an unknown shape prior to execution.
/// Its shape and values are determined during execution.
/// These are used for intermediate values between nodes. We'll refer to them as **dynamic tensors**.
#[derive(Debug, Clone)]
pub enum Tensor {
    /// Tensor with a known shape and data type prior to execution.
    /// Its values are constant and also known before the model execution.
    ///
    /// These are used for attributes and initializers tensors.
    Constant(TensorData),

    /// Tensor with a partially known shape on model definition,
    /// but is defined by a chosen user input/output before executing it.
    /// Its data type is unknown before the model execution.
    ///
    /// Its values are either given as input right before the model execution or
    /// fetched as output right after the model execution.
    /// These are used for graph input and output tensors.
    /// This tensor is defined to warn the programmer to check the shape of the TensorData when setted.
    Graph(TensorParametrizedShape, Option<TensorData>),

    /// Tensor with an unknown shape prior to execution. Its shape and values are determined during execution.
    ///
    /// These are used for intermediate values between nodes.
    Dynamic(Option<TensorData>),
}
/// This is a model input/output dimension.
/// It can be either a known value or a placeholder for a dimension that is not known
/// and should be provided before execution.
#[derive(Debug, Clone)]
pub enum GraphDimension {
    /// An actual dimension with a known value.
    Value(usize),

    /// This is a placeholder for a dimension that is not known and should be fed before execution.
    /// In ONNX this is known as `dim_param` inside a TensorShapeProto.
    Parameter(String),
}

impl GraphDimension {
    /// Returns `true` if the dimension is a placeholder for a dimension that is not known and should be fed before execution.
    pub fn is_parametrized(&self) -> bool {
        matches!(self, GraphDimension::Parameter(_))
    }
>>>>>>> 23ad7f0f
}

/// TensorProto completely define a tensor in ONNX (shape, data type and data values).
/// This is what we call a *constant tensor* (see [`Tensor`]).
impl From<TensorProto> for Tensor {
    fn from(proto: TensorProto) -> Self {
        let dimensions = proto
            .dims
            .iter()
            .map(|x| *x as usize)
            .collect::<Vec<usize>>();

        let data = convert_proto_to_tensor_data(proto, dimensions);

        Tensor::Constant(data)
    }
}

/// [`TensorShapeProto`] only defines the shape of a tensor in ONNX.
/// The shape can be parametrized, so it may not be fully known before providing the parameters values.
/// We are only intersted in parametrized tensors, because the other shapes are already defined in the model.
/// So, this will fail if the shape is not parametrized.
/// This is what we call a *graph tensor* (see [`Tensor`]).
impl TryFrom<TensorShapeProto> for Tensor {
    type Error = &'static str;

    fn try_from(proto: TensorShapeProto) -> Result<Self, Self::Error> {
        let dimensions = proto
            .dim
            .into_iter()
            .filter_map(|dim_proto| {
                let Some(dim) = dim_proto.value else {
                    return None;
                };

                match dim {
                    TensorDimProto::DimParam(param) => Some(GraphDimension::Parameter(param)),
                    TensorDimProto::DimValue(known_dim) => {
                        Some(GraphDimension::Value(known_dim as usize))
                    }
                }
            })
            .collect::<TensorParametrizedShape>();

        if dimensions.iter().any(|dim| dim.is_parametrized()) {
            return Ok(Tensor::Graph(dimensions, None));
        }

        Err("Tensor is parametrized")
    }
}

impl TryFrom<ValueInfoProto> for Tensor {
    type Error = &'static str;

    fn try_from(value: ValueInfoProto) -> Result<Self, Self::Error> {
        let value_type = value
            .r#type
            .ok_or("ValueInfoProto does not have a type")?
            .value
            .ok_or("ValueInfoProto does not have a tensor type")?;

        match value_type {
            ValueTypeProto::TensorType(tensor_value) => {
                let shape_proto = tensor_value
                    .shape
                    .ok_or("TensorTypeProto does not have a shape")?;

                // this will fail if the shape is not parametrized as expected for a graph tensor
                Tensor::try_from(shape_proto)
            }
            _ => Err("ValueInfoProto is not a tensor"),
        }
    }
}

/// Enum representing the different types of data that can be stored in a tensor
/// in ONNX.
/// This is a subset of the types defined in the ONNX protobuf specification.
/// The tags are the same as the ones defined in the protobuf specification.
#[derive(Debug, Clone, Copy, FromPrimitive, ToPrimitive, PartialEq, Eq)]
pub enum TensorDataType {
    /// 32-bit floating point, equivalent to Rust's `f32`
    Float = 1,
    /// Unsigned 8-bit int, equivalent to Rust's `u8`
    Uint8,
    /// Signed 8-bit int, equivalent to Rust's `i8`
    Int8,
    /// Unsigned 16-bit int, equivalent to Rust's `u16`
    Uint16,
    /// Signed 16-bit int, equivalent to Rust's `i16`
    Int16,
    /// Signed 32-bit int, equivalent to Rust's `i32`
    Int32,
    /// Signed 64-bit int, equivalent to Rust's `i64`
    Int64,
    /// String, equivalent to Rust's `String`
    String,
    /// 64-bit floating point, equivalent to Rust's `f64`
    Double = 11,
    /// Unsigned 32-bit int, equivalent to Rust's `u32`
    Uint32,
    /// Unsigned 64-bit int, equivalent to Rust's `u64`
    Uint64,
}
#[derive(Debug, Clone)]
pub enum TensorData {
    Float(ArrayD<f32>),
    Uint8(ArrayD<u8>),
    Int8(ArrayD<i8>),
    Uint16(ArrayD<u16>),
    Int16(ArrayD<i16>),
    Int32(ArrayD<i32>),
    Int64(ArrayD<i64>),
    String(ArrayD<String>),
    Double(ArrayD<f64>),
    Uint32(ArrayD<u32>),
    Uint64(ArrayD<u64>),
}

/// Trait used to map Rust types to ONNX types (for example `f32` is mapped to `Float`)
pub trait TypeToTensorDataType {
    /// Return the ONNX type for a Rust type
    fn tensor_data_type() -> TensorDataType;
}

fn convert_proto_to_tensor_data(proto: TensorProto, dimensions: Vec<usize>) -> TensorData {
    let element_data_type: TensorDataType =
        FromPrimitive::from_i32(proto.data_type()).expect("Invalid tensor element data type");

    match element_data_type {
        TensorDataType::Float => {
            let data: Vec<f32> = {
                match proto.raw_data {
                    Some(raw_data) => raw_data
                        .chunks_exact(4)
                        .map(|x| f32::from_le_bytes([x[0], x[1], x[2], x[3]]))
                        .collect(),
                    None => proto.float_data,
                }
            };
            TensorData::Float(ArrayD::from_shape_vec(IxDyn(&dimensions), data).unwrap())
        }
        TensorDataType::Uint8 => {
            let data: Vec<u8> = {
                match proto.raw_data {
                    Some(raw_data) => raw_data,
                    None => proto.int32_data.iter().map(|x| *x as u8).collect(),
                }
            };
            TensorData::Uint8(ArrayD::from_shape_vec(IxDyn(&dimensions), data).unwrap())
        }
        TensorDataType::Int8 => {
            let data: Vec<i8> = {
                match proto.raw_data {
                    Some(raw_data) => raw_data.iter().map(|x| *x as i8).collect(),
                    None => proto.int32_data.iter().map(|x| *x as i8).collect(),
                }
            };
            TensorData::Int8(ArrayD::from_shape_vec(IxDyn(&dimensions), data).unwrap())
        }
        TensorDataType::Uint16 => {
            let data: Vec<u16> = {
                match proto.raw_data {
                    Some(raw_data) => raw_data
                        .chunks_exact(2)
                        .map(|x| u16::from_le_bytes([x[0], x[1]]))
                        .collect(),
                    None => proto.int32_data.iter().map(|x| *x as u16).collect(),
                }
            };

            TensorData::Uint16(ArrayD::from_shape_vec(IxDyn(&dimensions), data).unwrap())
        }
        TensorDataType::Int16 => {
            let data: Vec<i16> = {
                match proto.raw_data {
                    Some(raw_data) => raw_data
                        .chunks_exact(2)
                        .map(|x| i16::from_le_bytes([x[0], x[1]]))
                        .collect(),
                    None => proto.int32_data.iter().map(|x| *x as i16).collect(),
                }
            };
            TensorData::Int16(ArrayD::from_shape_vec(IxDyn(&dimensions), data).unwrap())
        }
        TensorDataType::Int32 => {
            let data: Vec<i32> = {
                match proto.raw_data {
                    Some(raw_data) => raw_data
                        .chunks_exact(4)
                        .map(|x| i32::from_le_bytes([x[0], x[1], x[2], x[3]]))
                        .collect(),
                    None => proto.int32_data,
                }
            };
            TensorData::Int32(ArrayD::from_shape_vec(IxDyn(&dimensions), data).unwrap())
        }
        TensorDataType::Int64 => {
            let data: Vec<i64> = {
                match proto.raw_data {
                    Some(raw_data) => raw_data
                        .chunks_exact(8)
                        .map(|x| {
                            i64::from_le_bytes([x[0], x[1], x[2], x[3], x[4], x[5], x[6], x[7]])
                        })
                        .collect(),
                    None => proto.int64_data,
                }
            };
            TensorData::Int64(ArrayD::from_shape_vec(IxDyn(&dimensions), data).unwrap())
        }
        TensorDataType::String => {
            let data: Vec<String> = {
                match proto.raw_data {
                    Some(raw_data) => raw_data
                        .split(|x| *x == 0)
                        .map(|x| String::from_utf8(x.to_vec()).expect("Invalid UTF-8 string"))
                        .collect(),
                    None => proto
                        .string_data
                        .into_iter()
                        .map(|x| String::from_utf8(x).expect("Invalid UTF-8 string"))
                        .collect(),
                }
            };

            TensorData::String(ArrayD::from_shape_vec(IxDyn(&dimensions), data).unwrap())
        }
        TensorDataType::Double => {
            let data: Vec<f64> = {
                match proto.raw_data {
                    Some(raw_data) => raw_data
                        .chunks_exact(8)
                        .map(|x| {
                            f64::from_le_bytes([x[0], x[1], x[2], x[3], x[4], x[5], x[6], x[7]])
                        })
                        .collect(),
                    None => proto.double_data,
                }
            };

            TensorData::Double(ArrayD::from_shape_vec(IxDyn(&dimensions), data).unwrap())
        }
        TensorDataType::Uint32 => {
            let data: Vec<u32> = {
                match proto.raw_data {
                    Some(raw_data) => raw_data
                        .chunks_exact(4)
                        .map(|x| u32::from_le_bytes([x[0], x[1], x[2], x[3]]))
                        .collect(),
                    None => proto.int32_data.iter().map(|x| *x as u32).collect(),
                }
            };
            TensorData::Uint32(ArrayD::from_shape_vec(IxDyn(&dimensions), data).unwrap())
        }
        TensorDataType::Uint64 => {
            let data: Vec<u64> = {
                match proto.raw_data {
                    Some(raw_data) => raw_data
                        .chunks_exact(8)
                        .map(|x| {
                            u64::from_le_bytes([x[0], x[1], x[2], x[3], x[4], x[5], x[6], x[7]])
                        })
                        .collect(),
                    None => proto.int64_data.iter().map(|x| *x as u64).collect(),
                }
            };
            TensorData::Uint64(ArrayD::from_shape_vec(IxDyn(&dimensions), data).unwrap())
        }
    }
}

macro_rules! impl_type_trait {
    ($type_:ty, $variant:ident) => {
        impl TypeToTensorDataType for $type_ {
            fn tensor_data_type() -> TensorDataType {
                TensorDataType::$variant
            }
        }
    };
}

impl_type_trait!(f32, Float);
impl_type_trait!(u8, Uint8);
impl_type_trait!(i8, Int8);
impl_type_trait!(u16, Uint16);
impl_type_trait!(i16, Int16);
impl_type_trait!(i32, Int32);
impl_type_trait!(i64, Int64);
impl_type_trait!(f64, Double);
impl_type_trait!(u32, Uint32);
impl_type_trait!(u64, Uint64);<|MERGE_RESOLUTION|>--- conflicted
+++ resolved
@@ -11,12 +11,6 @@
 use crate::onnx_format::tensor_shape_proto::dimension::Value as TensorDimProto;
 use crate::onnx_format::type_proto::Value as ValueTypeProto;
 
-<<<<<<< HEAD
-#[derive(Debug, Clone)]
-pub struct Tensor {
-    pub name: String,
-    pub data: TensorData,
-=======
 use crate::onnx_format::{TensorProto, TensorShapeProto, ValueInfoProto};
 
 pub type TensorParametrizedShape = Vec<GraphDimension>;
@@ -74,7 +68,6 @@
     pub fn is_parametrized(&self) -> bool {
         matches!(self, GraphDimension::Parameter(_))
     }
->>>>>>> 23ad7f0f
 }
 
 /// TensorProto completely define a tensor in ONNX (shape, data type and data values).
