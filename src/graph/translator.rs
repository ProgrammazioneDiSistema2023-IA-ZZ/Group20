--- conflicted
+++ resolved
@@ -6,11 +6,6 @@
 
 use petgraph::graph::NodeIndex;
 use petgraph::Graph;
-<<<<<<< HEAD
-use prost::Message;
-=======
-
->>>>>>> defbe61b
 use std::cell::RefCell;
 use std::collections::HashMap;
 
@@ -53,12 +48,6 @@
     let initializers = graph_proto.initializer;
     let nodes = graph_proto.node;
 
-<<<<<<< HEAD
-    let (input_node_name, input_shape) =
-        parse_model_io_node(graph_input).expect("Unable to parse input node");
-    let (output_node_name, output_shape) =
-        parse_model_io_node(graph_output).expect("Unable to parse output node");
-=======
     let (input_node_name, input_shape) = match parse_model_io_node(graph_input) {
         Some((name, shape)) => (name, shape),
         None => return Err(GraphError::InputNodeParsingError),
@@ -69,7 +58,6 @@
         None => return Err(GraphError::OutputNodeParsingError),
     };
 
->>>>>>> defbe61b
     let input_node = model_graph.add_node(Operator::InputFeed(input_shape));
     let output_node = model_graph.add_node(Operator::OutputCollector(output_shape));
 
@@ -98,16 +86,28 @@
 
         let operator: Operator = match op_type.as_str() {
             "BatchNormalization" => {
-                let Some(epsilon) = node.attribute[0].f else{
-                    return Err(GraphError::MissingOperand { operand: String::from("epsilon"), operator: node_name, operator_type:String::from("BatchNormalization")})
-                };
-
-                let Some(momentum) = node.attribute[1].f else{
-                    return Err(GraphError::MissingOperand { operand: String::from("momentum"), operator: node_name, operator_type:String::from("BatchNormalization")})
-                };
-
-                let Some(spatial) = node.attribute[2].i else{
-                    return Err(GraphError::MissingOperand { operand: String::from("spatial"), operator: node_name, operator_type:String::from("BatchNormalization")})
+                let Some(epsilon) = node.attribute[0].f else {
+                    return Err(GraphError::MissingOperand {
+                        operand: String::from("epsilon"),
+                        operator: node_name,
+                        operator_type: String::from("BatchNormalization"),
+                    });
+                };
+
+                let Some(momentum) = node.attribute[1].f else {
+                    return Err(GraphError::MissingOperand {
+                        operand: String::from("momentum"),
+                        operator: node_name,
+                        operator_type: String::from("BatchNormalization"),
+                    });
+                };
+
+                let Some(spatial) = node.attribute[2].i else {
+                    return Err(GraphError::MissingOperand {
+                        operand: String::from("spatial"),
+                        operator: node_name,
+                        operator_type: String::from("BatchNormalization"),
+                    });
                 };
 
                 let attrs = BatchNormAttributes::new(epsilon, momentum, spatial);
@@ -127,8 +127,8 @@
                         }
                     };
 
-                    let Tensor::Constant(data) = Tensor::from(v.clone()) else{
-                            return Err(GraphError::UnexpectedError);
+                    let Tensor::Constant(data) = Tensor::from(v.clone()) else {
+                        return Err(GraphError::UnexpectedError);
                     };
 
                     useful_initializers.push(data);
@@ -189,9 +189,9 @@
                         }
                     };
 
-                    let Tensor::Constant(data) = Tensor::from(v.clone()) else{
+                    let Tensor::Constant(data) = Tensor::from(v.clone()) else {
                         return Err(GraphError::UnexpectedError);
-                };
+                    };
 
                     useful_initializers.push(data);
                 }
@@ -259,7 +259,7 @@
                         }
                     };
 
-                    let Tensor::Constant(data) = Tensor::from(v.clone()) else{
+                    let Tensor::Constant(data) = Tensor::from(v.clone()) else {
                         return Err(GraphError::UnexpectedError);
                     };
 
@@ -277,20 +277,36 @@
                 Operator::Reshape(inps)
             }
             "Gemm" => {
-                let Some(alpha) = node.attribute[0].f else{
-                    return Err(GraphError::MissingOperand { operand: String::from("alpha"), operator: node_name, operator_type:String::from("Gemm")});
-                };
-
-                let Some(beta) = node.attribute[1].f else{
-                    return Err(GraphError::MissingOperand { operand: String::from("beta"), operator: node_name, operator_type:String::from("Gemm")});
-                };
-
-                let Some(trans_a) = node.attribute[2].i else{
-                    return Err(GraphError::MissingOperand { operand: String::from("trans_a"), operator: node_name, operator_type:String::from("Gemm")});
-                };
-
-                let Some(trans_b) = node.attribute[3].i else{
-                    return Err(GraphError::MissingOperand { operand: String::from("trans_b"), operator: node_name, operator_type:String::from("Gemm")});
+                let Some(alpha) = node.attribute[0].f else {
+                    return Err(GraphError::MissingOperand {
+                        operand: String::from("alpha"),
+                        operator: node_name,
+                        operator_type: String::from("Gemm"),
+                    });
+                };
+
+                let Some(beta) = node.attribute[1].f else {
+                    return Err(GraphError::MissingOperand {
+                        operand: String::from("beta"),
+                        operator: node_name,
+                        operator_type: String::from("Gemm"),
+                    });
+                };
+
+                let Some(trans_a) = node.attribute[2].i else {
+                    return Err(GraphError::MissingOperand {
+                        operand: String::from("trans_a"),
+                        operator: node_name,
+                        operator_type: String::from("Gemm"),
+                    });
+                };
+
+                let Some(trans_b) = node.attribute[3].i else {
+                    return Err(GraphError::MissingOperand {
+                        operand: String::from("trans_b"),
+                        operator: node_name,
+                        operator_type: String::from("Gemm"),
+                    });
                 };
 
                 let attrs: GemmAttributes = GemmAttributes::new(alpha, beta, trans_a, trans_b);
@@ -310,7 +326,7 @@
                         }
                     };
 
-                    let Tensor::Constant(data) = Tensor::from(v.clone()) else{
+                    let Tensor::Constant(data) = Tensor::from(v.clone()) else {
                         return Err(GraphError::UnexpectedError);
                     };
 
@@ -328,12 +344,20 @@
                 Operator::Gemm(inps, attrs)
             }
             "Clip" => {
-                let Some(min) = node.attribute[1].f else{
-                    return Err(GraphError::MissingOperand { operand: String::from("min"), operator: node_name, operator_type:String::from("Clip")});
-                };
-
-                let Some(max) = node.attribute[0].f else{
-                    return Err(GraphError::MissingOperand { operand: String::from("max"), operator: node_name, operator_type:String::from("Clip")});
+                let Some(min) = node.attribute[1].f else {
+                    return Err(GraphError::MissingOperand {
+                        operand: String::from("min"),
+                        operator: node_name,
+                        operator_type: String::from("Clip"),
+                    });
+                };
+
+                let Some(max) = node.attribute[0].f else {
+                    return Err(GraphError::MissingOperand {
+                        operand: String::from("max"),
+                        operator: node_name,
+                        operator_type: String::from("Clip"),
+                    });
                 };
 
                 let attrs: ClipAttributes = ClipAttributes::new(min, max);
@@ -347,8 +371,12 @@
                 Operator::Shape
             }
             "Gather" => {
-                let Some(axes) = node.attribute[0].i else{
-                    return Err(GraphError::MissingOperand { operand: String::from("axes"), operator: node_name, operator_type:String::from("Gather")});
+                let Some(axes) = node.attribute[0].i else {
+                    return Err(GraphError::MissingOperand {
+                        operand: String::from("axes"),
+                        operator: node_name,
+                        operator_type: String::from("Gather"),
+                    });
                 };
 
                 let attrs: GatherAttributes = GatherAttributes::new(axes as usize);
@@ -368,7 +396,7 @@
                         }
                     };
 
-                    let Tensor::Constant(data) = Tensor::from(v.clone()) else{
+                    let Tensor::Constant(data) = Tensor::from(v.clone()) else {
                         return Err(GraphError::UnexpectedError);
                     };
 
@@ -394,8 +422,12 @@
                 Operator::Unsqueeze(attrs)
             }
             "Concat" => {
-                let Some(axes) = node.attribute[0].i else{
-                    return Err(GraphError::MissingOperand { operand: String::from("axes"), operator: node_name, operator_type:String::from("Concat")});
+                let Some(axes) = node.attribute[0].i else {
+                    return Err(GraphError::MissingOperand {
+                        operand: String::from("axes"),
+                        operator: node_name,
+                        operator_type: String::from("Concat"),
+                    });
                 };
                 let attrs: ConcatAttributes = ConcatAttributes::new(axes as usize);
 
@@ -453,18 +485,10 @@
         .find_map(|value_info| {
             let node_name = value_info.name.clone().unwrap_or_default();
             let tensor = Tensor::try_from(value_info.clone()).ok()?;
-<<<<<<< HEAD
             if !tensor.is_parametrized_io() {
                 return None;
             }
-            if let Tensor::Graph(shape, _) = tensor {
-=======
-            //TODO: check this code
-            if !tensor.is_parametrized_io() {
-                return None;
-            }
             if let Tensor::InOut(shape, _) = tensor {
->>>>>>> defbe61b
                 return Some((node_name, shape));
             }
             None
@@ -473,11 +497,7 @@
             let value_info = io_value_infos[0].clone();
             let node_name = value_info.name.clone().unwrap_or_default();
             let tensor = Tensor::try_from(value_info).ok()?;
-<<<<<<< HEAD
-            if let Tensor::Graph(shape, _) = tensor {
-=======
             if let Tensor::InOut(shape, _) = tensor {
->>>>>>> defbe61b
                 return Some((node_name, shape));
             }
             None
