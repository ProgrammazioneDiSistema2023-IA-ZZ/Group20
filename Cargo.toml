[package]
name = "onnx-runtime"
version = "0.1.0"
edition = "2021"
authors = ["Attilio Oliva", "Aldo Pietromatera", "Andrea Leone"]
license = "MIT"
repository = "https://github.com/ProgrammazioneDiSistema2023-IA-ZZ/Group20"

[dependencies]
prost = "0.11.9"
ndarray = "0.15.6"
<<<<<<< HEAD
petgraph = "0.6.3"
=======
num-derive = "0.4.0"
num-traits = "0.2.16"
>>>>>>> ac6f274d

[dev-dependencies]
npy = "0.4.0"<|MERGE_RESOLUTION|>--- conflicted
+++ resolved
@@ -9,12 +9,9 @@
 [dependencies]
 prost = "0.11.9"
 ndarray = "0.15.6"
-<<<<<<< HEAD
 petgraph = "0.6.3"
-=======
 num-derive = "0.4.0"
 num-traits = "0.2.16"
->>>>>>> ac6f274d
 
 [dev-dependencies]
 npy = "0.4.0"